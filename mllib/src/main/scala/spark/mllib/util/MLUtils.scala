--- conflicted
+++ resolved
@@ -41,13 +41,8 @@
     sc.textFile(dir).map { line =>
       val parts = line.split(',')
       val label = parts(0).toDouble
-<<<<<<< HEAD
-      val features = parts(1).trim().split(" ").map(_.toDouble)
+      val features = parts(1).trim().split(' ').map(_.toDouble)
       LabeledPoint(label, features)
-=======
-      val features = parts(1).trim().split(' ').map(_.toDouble)
-      (label, features)
->>>>>>> 7c4b7a53
     }
   }
 
